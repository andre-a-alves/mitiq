--- conflicted
+++ resolved
@@ -180,7 +180,6 @@
 class Factory(ABC):
     """Abstract base class which performs the classical parts of zero-noise
     extrapolation. This minimally includes:
-<<<<<<< HEAD
 
         * scaling circuits,
         * sending jobs to execute,
@@ -191,18 +190,6 @@
     If all scale factors are set a priori, the jobs can be batched. This is
     handled by a BatchedFactory.
 
-=======
-
-        * scaling circuits,
-        * sending jobs to execute,
-        * collecting the results,
-        * fitting the collected data,
-        * Extrapolating to the zero-noise limit.
-
-    If all scale factors are set a priori, the jobs can be batched. This is
-    handled by a BatchedFactory.
-
->>>>>>> cdca1696
     If the next scale factor depends on the previous history of results,
     jobs are run sequentially. This is handled by an AdaptiveFactory.
     """
@@ -217,8 +204,6 @@
         self._zne_curve: Union[Callable[[float], float], None] = None
         self._already_reduced = False
 
-<<<<<<< HEAD
-=======
     def get_scale_factors(self) -> np.ndarray:
         """Returns the scale factors at which the factory has computed
         expectation values.
@@ -230,8 +215,6 @@
     def get_expectation_values(self) -> np.ndarray:
         """Returns the expectation values computed by the factory."""
         return np.array(self._outstack)
-
-    def get_optimal_parameters(self) -> np.ndarray:
         """Returns the optimal model parameters produced by the extrapolation
         fit.
         """
@@ -280,7 +263,6 @@
             raise ValueError(DATA_MISSING_ERR)
         return self._zne_curve
 
->>>>>>> cdca1696
     @abstractmethod
     def run(
         self,
@@ -289,12 +271,7 @@
         scale_noise: Callable[[QPROGRAM, float], QPROGRAM],
         num_to_average: int = 1,
     ) -> "Factory":
-<<<<<<< HEAD
-=======
         """Calls the executor function on noise-scaled quantum circuit and
-        stores the results.
-
-        Args:
             qp: Quantum circuit to scale noise in.
             executor: Function which inputs a (list of) quantum circuits and
                 outputs a (list of) expectation values.
@@ -303,16 +280,12 @@
             num_to_average: Number of times the executor function is called
                 on each noise-scaled quantum circuit.
         """
->>>>>>> cdca1696
         raise NotImplementedError
 
-    @abstractmethod
     def reduce(self) -> float:
         """Returns the extrapolation to the zero-noise limit."""
         raise NotImplementedError
 
-<<<<<<< HEAD
-=======
     @abstractmethod
     def run_classical(
         self, scale_factor_to_expectation_value: Callable[..., float],
@@ -338,7 +311,6 @@
         )
         return self.run_classical(noise_to_expval)
 
->>>>>>> cdca1696
     def push(
             self, instack_val: Dict[str, float], outstack_val: float
     ) -> "Factory":
@@ -360,20 +332,6 @@
         return self
 
     def reset(self) -> "Factory":
-<<<<<<< HEAD
-        """Resets the instack, outstack, and optimal parameters of the Factory
-        to empty lists.
-        """
-        self._instack = []
-        self._outstack = []
-        self.opt_params = []
-        self._already_reduced = False
-        return self
-
-    def get_scale_factors(self) -> np.ndarray:
-        """Returns the scale factors at which the factory has computed
-        expectation values.
-=======
         """Resets the internal state of the Factory."""
 
         self._instack = []
@@ -425,7 +383,6 @@
         Raises:
             ValueError: If the number of scale factors is less than 2.
             TypeError: If shot_list is provided and has any non-integer values.
->>>>>>> cdca1696
         """
         if len(scale_factors) < 2:
             raise ValueError("At least 2 scale factors are necessary.")
@@ -936,11 +893,7 @@
 
     def run_classical(
         self,
-<<<<<<< HEAD
-        noise_to_expval: Callable[..., float],
-=======
         scale_factor_to_expectation_value: Callable[..., float],
->>>>>>> cdca1696
         max_iterations: int = 100,
     ) -> "AdaptiveFactory":
         """Evaluates a sequence of expectation values until enough
@@ -1017,13 +970,9 @@
                 expectation_values.append(executor(scaled_qp, **exec_params))
             return np.average(expectation_values)
 
-<<<<<<< HEAD
-        return self.run_classical(_noise_to_expval, max_iterations)
-=======
         return self.run_classical(
             scale_factor_to_expectation_value, max_iterations
         )
->>>>>>> cdca1696
 
 
 class PolyFactory(BatchedFactory):
@@ -1214,21 +1163,6 @@
         """Static method which evaluates the Richardson extrapolation to the
          zero-noise limit.
 
-<<<<<<< HEAD
-         Args:
-             scale_factors: The array of noise scale factors.
-             exp_values: The array of expectation values.
-             full_output: If False (default), only the zero-noise limit is
-                 returned. If True, the optimal parameters are returned too.
-
-         Returns:
-             zero_lim: The extrapolated zero-noise limit.
-             opt_params: The parameter array of the best fitting model.
-                         This is returned only if "full_output" is True.
-
-        Raises:
-             ExtrapolationWarning: If the extrapolation fit is ill-conditioned.
-=======
         Args:
             scale_factors: The array of noise scale factors.
             exp_values: The array of expectation values.
@@ -1248,7 +1182,6 @@
 
         Raises:
             ExtrapolationWarning: If the extrapolation fit is ill-conditioned.
->>>>>>> cdca1696
 
          Note:
              This method computes the zero-noise limit only from the
@@ -1260,14 +1193,7 @@
         # with order equal to the number of data points minus 1.
         order = len(scale_factors) - 1
         return PolyFactory.extrapolate(
-<<<<<<< HEAD
-            scale_factors,
-            exp_values,
-            order,
-            full_output,
-=======
             scale_factors, exp_values, order, full_output
->>>>>>> cdca1696
         )
 
     def reduce(self) -> float:
@@ -1359,14 +1285,7 @@
         """
         # Linear extrapolation is equivalent to a polynomial fit with order=1
         return PolyFactory.extrapolate(
-<<<<<<< HEAD
-            scale_factors,
-            exp_values,
-            1,
-            full_output,
-=======
             scale_factors, exp_values, 1, full_output
->>>>>>> cdca1696
         )
 
     def reduce(self) -> float:
