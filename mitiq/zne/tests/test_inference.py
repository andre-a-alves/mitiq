# Copyright (C) 2020 Unitary Fund
#
# This program is free software: you can redistribute it and/or modify
# it under the terms of the GNU General Public License as published by
# the Free Software Foundation, either version 3 of the License, or
# (at your option) any later version.
#
# This program is distributed in the hope that it will be useful,
# but WITHOUT ANY WARRANTY; without even the implied warranty of
# MERCHANTABILITY or FITNESS FOR A PARTICULAR PURPOSE.  See the
# GNU General Public License for more details.
#
# You should have received a copy of the GNU General Public License
# along with this program.  If not, see <https://www.gnu.org/licenses/>.

"""Tests for zero-noise inference and extrapolation methods (factories) with
classically generated data.
"""
<<<<<<< HEAD
from copy import copy
=======
from copy import copy, deepcopy
>>>>>>> cdca1696
from typing import Callable, List
from pytest import mark, raises, warns

import numpy as np
from numpy.random import RandomState

import cirq
from mitiq.zne.inference import (
    ExtrapolationError,
    ExtrapolationWarning,
    RichardsonFactory,
    LinearFactory,
    PolyFactory,
    ExpFactory,
    PolyExpFactory,
    AdaExpFactory,
)


# Constant parameters for test functions:
A = 0.5
B = 0.7
C = 0.4
D = 0.3
X_VALS = [1, 1.3, 1.7, 2.2, 2.4]

STAT_NOISE = 0.0001
CLOSE_TOL = 1.0e-2
# PolyExp fit is non-linear, so we set a larger tolerance
POLYEXP_TOL = 2 * CLOSE_TOL
NOT_CLOSE_TOL = 1.0e-1

# Set a seed.
SEED = 808


def apply_seed_to_func(func: Callable, seed: int) -> Callable:
    """Applies the input seed to the input function by
    using a random state and returns the seeded function."""
    rnd_state = RandomState(seed)

    def seeded_func(x: float, err: float = STAT_NOISE) -> float:
        return func(x, err=err, rnd_state=rnd_state)

    return seeded_func


# Classical test functions with statistical error:
def f_lin(
    x: float, err: float = STAT_NOISE, rnd_state: RandomState = np.random
) -> float:
    """Linear function."""
    return A + B * x + rnd_state.normal(scale=err)


def f_non_lin(
    x: float, err: float = STAT_NOISE, rnd_state: RandomState = np.random
) -> float:
    """Non-linear function."""
    return A + B * x + C * x ** 2 + rnd_state.normal(scale=err)


def f_exp_down(
    x: float, err: float = STAT_NOISE, rnd_state: RandomState = np.random
) -> float:
    """Exponential decay."""
    return A + B * np.exp(-C * x) + rnd_state.normal(scale=err)


def f_exp_up(
    x: float, err: float = STAT_NOISE, rnd_state: RandomState = np.random
) -> float:
    """Exponential growth."""
    return A - B * np.exp(-C * x) + rnd_state.normal(scale=err)


def f_poly_exp_down(
    x: float, err: float = STAT_NOISE, rnd_state: RandomState = np.random
) -> float:
    """Poly-exponential decay."""
    return A + B * np.exp(-C * x - D * x ** 2) + rnd_state.normal(scale=err)


def f_poly_exp_up(
    x: float, err: float = STAT_NOISE, rnd_state: RandomState = np.random
) -> float:
    """Poly-exponential growth."""
    return A - B * np.exp(-C * x - D * x ** 2) + rnd_state.normal(scale=err)


def f_lin_shot(x: float, shots=1) -> float:
    """Linear function with "shots" argument."""
    return A + B * x + 0.001 / np.sqrt(shots)


@mark.parametrize("test_f", [f_lin, f_non_lin])
def test_noise_seeding(test_f: Callable[[float], float]):
    """Check that seeding works as expected."""
    seeded_f = apply_seed_to_func(test_f, SEED)
    noise_a = seeded_f(0)
    noise_b = seeded_f(0)
    seeded_f = apply_seed_to_func(test_f, SEED)
    noise_c = seeded_f(0)
    assert noise_a != noise_b
    assert noise_a == noise_c


@mark.parametrize(
    "factory",
    (
        LinearFactory,
        RichardsonFactory,
        PolyFactory,
        ExpFactory,
        PolyExpFactory,
    ),
)
def test_get_scale_factors_static_factories(factory):
    scale_factors = np.linspace(1.0, 10.0, num=20)
    if factory is PolyFactory or factory is PolyExpFactory:
        fac = factory(scale_factors=scale_factors, order=2)
    else:
        fac = factory(scale_factors=scale_factors)

    # Expectation values haven't been computed at any scale factors yet
    assert not fac.get_scale_factors()

    # Compute expectation values at all the scale factors
    fac.run_classical(apply_seed_to_func(f_lin, seed=1))
    assert isinstance(fac.get_scale_factors(), np.ndarray)
    assert np.allclose(fac.get_scale_factors(), scale_factors)


@mark.parametrize("factory", (AdaExpFactory,))
def test_get_scale_factors_adaptive_factories(factory):
    num_steps = 8
    fac = AdaExpFactory(steps=num_steps, scale_factor=2.0, asymptote=None)

    # Expectation values haven't been computed at any scale factors yet
    assert isinstance(fac.get_scale_factors(), np.ndarray)
    assert len(fac.get_scale_factors()) == 0

    # Compute expectation values at all the scale factors
    fac.run_classical(apply_seed_to_func(f_exp_up, seed=1))
    assert isinstance(fac.get_scale_factors(), np.ndarray)

    # Given this seeded executor, the scale factors should be as follows
    correct_scale_factors = np.array(
        [
            1.0,
            2.0,
            4.0,
            4.20469548,
            4.20310693,
            4.2054822,
            4.2031916,
            4.2052843,
        ]
    )
    assert len(fac.get_scale_factors()) == num_steps
    assert np.allclose(fac.get_scale_factors(), correct_scale_factors)


@mark.parametrize(
    "factory",
    (
        LinearFactory,
        RichardsonFactory,
        PolyFactory,
        ExpFactory,
        PolyExpFactory,
    ),
)
def test_get_expectation_values_static_factories(factory):
    scale_factors = np.linspace(1.0, 10.0, num=20)
    executor = apply_seed_to_func(f_lin, seed=1)
    expectation_values = np.array([executor(scale) for scale in scale_factors])

    if factory is PolyFactory or factory is PolyExpFactory:
        fac = factory(scale_factors=scale_factors, order=2)
    else:
        fac = factory(scale_factors=scale_factors)

    # Expectation values haven't been computed at any scale factors yet
    assert isinstance(fac.get_expectation_values(), np.ndarray)
    assert len(fac.get_expectation_values()) == 0

    # Compute expectation values at all the scale factors
    fac.run_classical(executor)
    assert isinstance(fac.get_expectation_values(), np.ndarray)
    assert np.allclose(
        fac.get_expectation_values(), expectation_values, atol=1e-3
    )


@mark.parametrize("factory", (AdaExpFactory,))
def test_get_expectation_values_adaptive_factories(factory):
    num_steps = 8
    fac = AdaExpFactory(steps=num_steps, scale_factor=2.0, asymptote=None)
    executor = apply_seed_to_func(f_exp_up, seed=1)

    # Expectation values haven't been computed at any scale factors yet
    assert isinstance(fac.get_expectation_values(), np.ndarray)
    assert len(fac.get_expectation_values()) == 0

    # Compute expectation values at all the scale factors
    fac.run_classical(executor)
    assert isinstance(fac.get_scale_factors(), np.ndarray)

    # Given this seeded executor, the scale factors should be as follows
    correct_scale_factors = np.array(
        [
            1.0,
            2.0,
            4.0,
            4.20469548,
            4.20310693,
            4.2054822,
            4.2031916,
            4.2052843,
        ]
    )
    correct_expectation_values = np.array(
        [executor(scale) for scale in correct_scale_factors]
    )
    assert len(fac.get_expectation_values()) == num_steps
    assert np.allclose(
        fac.get_expectation_values(), correct_expectation_values, atol=1e-3
    )


@mark.parametrize(
    "factory",
    (
        LinearFactory,
        RichardsonFactory,
        PolyFactory,
        ExpFactory,
        PolyExpFactory,
    ),
)
@mark.parametrize("batched", (True, False))
def test_run_sequential_and_batched(factory, batched):
    scale_factors = np.linspace(1.0, 10.0, num=20)

    if factory is PolyFactory or factory is PolyExpFactory:
        fac = factory(scale_factors=scale_factors, order=2)
    else:
        fac = factory(scale_factors=scale_factors)

    # Expectation values haven't been computed at any scale factors yet
    assert isinstance(fac.get_expectation_values(), np.ndarray)
    assert len(fac.get_expectation_values()) == 0

    # Compute expectation values at all the scale factors
    if batched:

        def executor(circuits) -> List[float]:
            return [1.0] * len(circuits)

    else:

        def executor(circuit):
            return 1.0

<<<<<<< HEAD
    fac.run(
        cirq.Circuit(),
        executor,
        scale_noise=lambda circ, _: circ,
    )
=======
    fac.run(cirq.Circuit(), executor, scale_noise=lambda circ, _: circ)

    assert isinstance(fac.get_expectation_values(), np.ndarray)
    assert np.allclose(
        fac.get_expectation_values(), np.ones_like(scale_factors)
    )


@mark.parametrize(
    "factory",
    (
        LinearFactory,
        RichardsonFactory,
        PolyFactory,
        ExpFactory,
        PolyExpFactory,
    ),
)
def test_run_batched_with_keyword_args_list(factory):
    scale_factors = np.linspace(1.0, 10.0, num=20)
    shot_list = [int(scale) for scale in scale_factors]

    if factory is PolyFactory or factory is PolyExpFactory:
        fac = factory(
            scale_factors=scale_factors, order=2, shot_list=shot_list
        )
    else:
        fac = factory(scale_factors=scale_factors, shot_list=shot_list)

    # Expectation values haven't been computed at any scale factors yet
    assert isinstance(fac.get_expectation_values(), np.ndarray)
    assert len(fac.get_expectation_values()) == 0

    # Compute expectation values at all the scale factors
    def executor(circuits, kwargs_list) -> List[float]:
        assert len(circuits) == len(kwargs_list)
        return [1.0] * len(circuits)

    fac.run(cirq.Circuit(), executor, scale_noise=lambda circ, _: circ)

>>>>>>> cdca1696
    assert isinstance(fac.get_expectation_values(), np.ndarray)
    assert np.allclose(
        fac.get_expectation_values(), np.ones_like(scale_factors)
    )


@mark.parametrize("test_f", [f_lin, f_non_lin])
def test_richardson_extr(test_f: Callable[[float], float]):
    """Test of the Richardson's extrapolator."""
    seeded_f = apply_seed_to_func(test_f, SEED)
    fac = RichardsonFactory(scale_factors=X_VALS)
<<<<<<< HEAD
    assert fac.opt_params == []
=======
    assert not fac._opt_params
>>>>>>> cdca1696
    fac.run_classical(seeded_f)
    zne_value = fac.reduce()
    assert np.isclose(zne_value, seeded_f(0, err=0), atol=CLOSE_TOL)
    assert len(fac._opt_params) == len(X_VALS)
    assert np.isclose(fac._opt_params[-1], zne_value)


def test_linear_extr():
    """Tests extrapolation with a LinearFactory."""
    seeded_f = apply_seed_to_func(f_lin, SEED)
    fac = LinearFactory(X_VALS)
<<<<<<< HEAD
    assert fac.opt_params == []
=======
    assert not fac._opt_params
>>>>>>> cdca1696
    fac.run_classical(seeded_f)
    assert np.isclose(fac.reduce(), seeded_f(0, err=0), atol=CLOSE_TOL)
    assert np.allclose(fac._opt_params, [B, A], atol=CLOSE_TOL)


def test_poly_extr():
    """Test of polynomial extrapolator."""
    # test (order=1)
    fac = PolyFactory(X_VALS, order=1)
    fac.run_classical(f_lin)
    assert np.isclose(fac.reduce(), f_lin(0, err=0), atol=CLOSE_TOL)
    # test that, for some non-linear functions,
    # order=1 is bad while order=2 is better.
    seeded_f = apply_seed_to_func(f_non_lin, SEED)
    fac = PolyFactory(X_VALS, order=1)
    fac.run_classical(seeded_f)
    assert not np.isclose(fac.reduce(), seeded_f(0, err=0), atol=NOT_CLOSE_TOL)
    seeded_f = apply_seed_to_func(f_non_lin, SEED)
    fac = PolyFactory(X_VALS, order=2)
    fac.run_classical(seeded_f)
    assert np.isclose(fac.reduce(), seeded_f(0, err=0), atol=CLOSE_TOL)


@mark.parametrize("order", [2, 3, 4, 5])
def test_opt_params_poly_factory(order):
    """Tests that optimal parameters are stored after calling the reduce
    method.
    """
    fac = PolyFactory(scale_factors=np.linspace(1, 10, 10), order=order)
<<<<<<< HEAD
    assert fac.opt_params == []
=======
    assert not fac._opt_params
>>>>>>> cdca1696
    fac.run_classical(apply_seed_to_func(f_non_lin, seed=SEED))
    zne_value = fac.reduce()
    assert len(fac._opt_params) == order + 1
    assert np.isclose(fac._opt_params[-1], zne_value)


@mark.parametrize("avoid_log", [False, True])
@mark.parametrize("test_f", [f_exp_down, f_exp_up])
def test_exp_factory_with_asympt(
    test_f: Callable[[float], float], avoid_log: bool
):
    """Test of exponential extrapolator."""
    seeded_f = apply_seed_to_func(test_f, SEED)
<<<<<<< HEAD
    fac = ExpFactory(X_VALS, asymptote=A, avoid_log=True)
    fac.run_classical(seeded_f)
    assert len(fac.opt_params) == 0
=======
    fac = ExpFactory(X_VALS, asymptote=A, avoid_log=avoid_log)
    fac.run_classical(seeded_f)
    assert not fac._opt_params
>>>>>>> cdca1696
    assert np.isclose(fac.reduce(), seeded_f(0, err=0), atol=CLOSE_TOL)

    # There are three parameters to fit in the exponential ansatz
    assert len(fac._opt_params) == 3


def test_exp_factory_bad_asympt():
    with raises(ValueError, match="must be either a float or None"):
        ExpFactory(X_VALS, asymptote=1j)


@mark.parametrize("test_f", [f_exp_down, f_exp_up])
def test_exp_factory_no_asympt(test_f: Callable[[float], float]):
    """Test of exponential extrapolator."""
    seeded_f = apply_seed_to_func(test_f, SEED)
    fac = ExpFactory(X_VALS, asymptote=None)
    fac.run_classical(seeded_f)
<<<<<<< HEAD
    assert len(fac.opt_params) == 0
=======
    assert not fac._opt_params
>>>>>>> cdca1696
    assert np.isclose(fac.reduce(), seeded_f(0, err=0), atol=CLOSE_TOL)

    # There are three parameters to fit in the exponential ansatz
    assert len(fac._opt_params) == 3


@mark.parametrize("avoid_log", [False, True])
@mark.parametrize("test_f", [f_poly_exp_down, f_poly_exp_up])
def test_poly_exp_factory_with_asympt(
    test_f: Callable[[float], float], avoid_log: bool
):
    """Test of (almost) exponential extrapolator."""
    # test that, for a non-linear exponent,
    # order=1 is bad while order=2 is better.
    seeded_f = apply_seed_to_func(test_f, SEED)
    fac = PolyExpFactory(X_VALS, order=1, asymptote=A, avoid_log=avoid_log)
    fac.run_classical(seeded_f)
    assert not np.isclose(fac.reduce(), seeded_f(0, err=0), atol=NOT_CLOSE_TOL)
    seeded_f = apply_seed_to_func(test_f, SEED)
    fac = PolyExpFactory(X_VALS, order=2, asymptote=A, avoid_log=avoid_log)
    fac.run_classical(seeded_f)
<<<<<<< HEAD
    assert len(fac.opt_params) == 0
=======
    assert not fac._opt_params
>>>>>>> cdca1696
    assert np.isclose(fac.reduce(), seeded_f(0, err=0), atol=POLYEXP_TOL)

    # There are four parameters to fit for the PolyExpFactory of order 1
    assert len(fac._opt_params) == 4


@mark.parametrize("test_f", [f_poly_exp_down, f_poly_exp_up])
def test_poly_exp_factory_no_asympt(test_f: Callable[[float], float]):
    """Test of (almost) exponential extrapolator."""
    seeded_f = apply_seed_to_func(test_f, SEED)
    # test that, for a non-linear exponent,
    # order=1 is bad while order=2 is better.
    fac = PolyExpFactory(X_VALS, order=1, asymptote=None)
    fac.run_classical(seeded_f)
    assert not np.isclose(fac.reduce(), seeded_f(0, err=0), atol=NOT_CLOSE_TOL)
    seeded_f = apply_seed_to_func(test_f, SEED)
    fac = PolyExpFactory(X_VALS, order=2, asymptote=None)
    fac.run_classical(seeded_f)
    assert np.isclose(fac.reduce(), seeded_f(0, err=0), atol=POLYEXP_TOL)


@mark.parametrize("avoid_log", [False, True])
@mark.parametrize("test_f", [f_exp_down, f_exp_up])
def test_ada_exp_factory_with_asympt(
    test_f: Callable[[float], float], avoid_log: bool
):
    """Test of the adaptive exponential extrapolator."""
    seeded_f = apply_seed_to_func(test_f, SEED)
    fac = AdaExpFactory(
        steps=3, scale_factor=2.0, asymptote=A, avoid_log=avoid_log
    )
    # Note: run_classical calls next which calls reduce, so calling
    # fac.run_classical with an AdaExpFactory sets the optimal parameters as
    # well. Hence we check that the opt_params are empty before
    # AdaExpFactory.run_classical is called.
<<<<<<< HEAD
    assert len(fac.opt_params) == 0
=======
    assert not fac._opt_params
>>>>>>> cdca1696
    fac.run_classical(seeded_f)
    assert np.isclose(fac.reduce(), seeded_f(0, err=0), atol=CLOSE_TOL)

    # There are three parameters to fit for the (adaptive) exponential ansatz
    assert len(fac._opt_params) == 3


@mark.parametrize("avoid_log", [False, True])
@mark.parametrize("test_f", [f_exp_down, f_exp_up])
def test_ada_exp_fac_with_asympt_more_steps(
    test_f: Callable[[float], float], avoid_log: bool
):
    """Test of the adaptive exponential extrapolator with more steps."""
    seeded_f = apply_seed_to_func(test_f, SEED)
    fac = AdaExpFactory(
        steps=6, scale_factor=2.0, asymptote=A, avoid_log=avoid_log
    )
    fac.run_classical(seeded_f)
    assert np.isclose(fac.reduce(), seeded_f(0, err=0), atol=CLOSE_TOL)


@mark.parametrize("test_f", [f_exp_down, f_exp_up])
def test_ada_exp_factory_no_asympt(test_f: Callable[[float], float]):
    """Test of the adaptive exponential extrapolator."""
    seeded_f = apply_seed_to_func(test_f, SEED)
    fac = AdaExpFactory(steps=4, scale_factor=2.0, asymptote=None)
    fac.run_classical(seeded_f)
    assert np.isclose(fac.reduce(), seeded_f(0, err=0), atol=CLOSE_TOL)


@mark.parametrize("test_f", [f_exp_down, f_exp_up])
def test_ada_exp_factory_no_asympt_more_steps(
    test_f: Callable[[float], float],
):
    """Test of the adaptive exponential extrapolator."""
    seeded_f = apply_seed_to_func(test_f, SEED)
    fac = AdaExpFactory(steps=8, scale_factor=2.0, asymptote=None)
    fac.run_classical(seeded_f)
    assert np.isclose(fac.reduce(), seeded_f(0, err=0), atol=CLOSE_TOL)


def test_ada_exp_factory_bad_arguments():
    with raises(ValueError, match="must be an integer greater or equal to 3"):
        AdaExpFactory(steps=2.5)

    with raises(ValueError, match="must be strictly larger than one"):
        AdaExpFactory(steps=4, scale_factor=0.5)

    with raises(ValueError, match="must be strictly larger than one"):
        AdaExpFactory(steps=4, max_scale_factor=1)

    with raises(ValueError, match="must be either a float or None"):
        AdaExpFactory(steps=10, asymptote=1j)


def test_avoid_log_keyword():
    """Test that avoid_log=True and avoid_log=False give different results."""
    fac = ExpFactory(X_VALS, asymptote=A, avoid_log=False)
    fac.run_classical(f_exp_down)
    znl_with_log = fac.reduce()
    fac.avoid_log = True
    znl_without_log = fac.reduce()
    assert not znl_with_log == znl_without_log


@mark.parametrize("factory", (LinearFactory, RichardsonFactory))
def test_too_few_scale_factors(factory):
    """Test less than 2 scale_factors."""
    with raises(ValueError, match=r"At least 2 scale factors are necessary"):
        _ = factory([1])


def test_order_is_too_high_for_scale_factors():
    """Test that a wrong initialization error is raised."""
    with raises(ValueError, match=r"The extrapolation order cannot exceed"):
        _ = PolyFactory(X_VALS, order=10)


def test_too_few_points_for_polyfit_warning():
    """Test that the correct warning is raised if data is not enough to fit."""
    fac = PolyFactory(X_VALS, order=2)
    fac._instack = [
        {"scale_factor": 1.0, "shots": 100},
        {"scale_factor": 2.0, "shots": 100},
    ]
    fac._outstack = [1.0, 2.0]
    with warns(
        ExtrapolationWarning,
        match=r"The extrapolation fit may be ill-conditioned.",
    ):
        fac.reduce()
    # test also the static "extrapolate" method.
    with warns(
        ExtrapolationWarning,
        match=r"The extrapolation fit may be ill-conditioned.",
    ):
        PolyFactory.extrapolate([1.0, 2.0], [1.0, 2.0], order=2)


def test_failing_fit_error():
    """Test error handling for a failing fit."""
    fac = ExpFactory(X_VALS, asymptote=None)
    fac._instack = [{"scale_factor": x} for x in X_VALS]
    fac._outstack = [1.0, 2.0, 1.0, 2.0, 1.0]
    with raises(
        ExtrapolationError, match=r"The extrapolation fit failed to converge."
    ):
        fac.reduce()
    # test also the static "extrapolate" method.
    with raises(
        ExtrapolationError, match=r"The extrapolation fit failed to converge."
    ):
        ExpFactory.extrapolate(X_VALS, [1.0, 2.0, 1.0, 2.0, 1.0])


@mark.parametrize("fac", [LinearFactory([1, 1, 1]), ExpFactory([1, 1, 1])])
def test_failing_fit_warnings(fac):
    """Test that the correct warning is raised for an ill-conditioned fit."""
    fac._instack = [{"scale_factor": 1.0} for _ in range(4)]
    fac._outstack = [1, 1, 1, 1]
    with warns(
        ExtrapolationWarning,
        match=r"The extrapolation fit may be ill-conditioned.",
    ):
        fac.reduce()
    # test also the static "extrapolate" method.
    with warns(
        ExtrapolationWarning,
        match=r"The extrapolation fit may be ill-conditioned.",
    ):
        fac.extrapolate([1, 1, 1, 1], [1.0, 1.0, 1.0, 1.0])


<<<<<<< HEAD
=======
def test_adaptive_factory_max_iteration_warnings():
    """Test that the correct warning is raised beyond the iteration limit."""
    fac = AdaExpFactory(steps=10)
    with warns(
        ConvergenceWarning,
        match=r"Factory iteration loop stopped before convergence.",
    ):
        fac.run_classical(lambda scale_factor: 1.0, max_iterations=3)


def test_equal_simple():
    fac = LinearFactory(scale_factors=[1, 2, 3])
    assert fac != 1

    copied_fac = copy(fac)
    assert copied_fac == fac
    copied_fac._already_reduced = True
    assert copied_fac != fac

    fac._instack = [{"scale_factor": 1, "shots": 100}]
    copied_fac = deepcopy(fac)
    assert copied_fac == fac
    copied_fac._instack[0].update({"shots": 101})
    assert copied_fac != fac


>>>>>>> cdca1696
@mark.parametrize("factory", (LinearFactory, RichardsonFactory, PolyFactory))
def test_equal(factory):
    for run_classical in (True, False):
        if factory is PolyFactory:
            fac = factory(
                scale_factors=[1, 2, 3], order=2, shot_list=[1, 2, 3]
            )
        else:
            fac = factory(scale_factors=[1, 2, 3], shot_list=[1, 2, 3])
<<<<<<< HEAD
        if iterate:
=======
        if run_classical:
>>>>>>> cdca1696
            fac.run_classical(
                scale_factor_to_expectation_value=lambda x, shots: np.exp(x)
                + 0.5
            )

        copied_factory = copy(fac)
        assert copied_factory == fac
        assert copied_factory is not fac

        if run_classical:
            fac.reduce()
            copied_factory = copy(fac)
            assert copied_factory == fac
            assert copied_factory is not fac


@mark.parametrize("fac_class", [LinearFactory, RichardsonFactory])
def test_iterate_with_shot_list(fac_class):
    """Tests factories with (and without) the "shot_list" argument."""
    # first test without shot_list
    fac = fac_class(X_VALS)
    fac.run_classical(f_lin_shot)
    assert np.isclose(fac.reduce(), f_lin_shot(0), atol=CLOSE_TOL)

    # Check instack and outstack are as expected
    SHOT_LIST = [100, 200, 300, 400, 500]
    for j, shots in enumerate(SHOT_LIST):
        assert fac._instack[j] == {"scale_factor": X_VALS[j]}
        assert fac._outstack[j] != f_lin_shot(X_VALS[j], shots=shots)
        assert fac._outstack[j] == f_lin_shot(X_VALS[j])

    # Now pass an arbitrary shot_list as an argument
    fac = fac_class(X_VALS, shot_list=SHOT_LIST)
    fac.run_classical(f_lin_shot)
    assert np.isclose(fac.reduce(), f_lin_shot(0), atol=CLOSE_TOL)

    # Check instack and outstack are as expected
    for j, shots in enumerate(SHOT_LIST):
        assert fac._instack[j] == {"scale_factor": X_VALS[j], "shots": shots}
        assert fac._outstack[j] == f_lin_shot(X_VALS[j], shots=shots)
        assert fac._outstack[j] != f_lin_shot(X_VALS[j])


def test_shot_list_errors():
    """Tests errors related to the "shot_lists" argument."""
    with raises(IndexError, match=r"must have the same length."):
        PolyFactory(X_VALS, order=2, shot_list=[1, 2])
    with raises(TypeError, match=r"valid iterator of integers"):
        PolyFactory(X_VALS, order=2, shot_list=[1.0, 2])


def test_push_after_already_reduced_warning():
    """Tests a warning is raised if new data is pushed in a factory
    which was already reduced."""
    fac = LinearFactory([1, 2])
    fac.push({"scale_factor": 1.0}, 1.0)
    fac.push({"scale_factor": 2.0}, 2.0)
    fac.reduce()
    with warns(
        ExtrapolationWarning,
        match=r"You are pushing new data into a factory object",
    ):
        fac.push({"scale_factor": 3.0}, 3.0)
    # Assert no warning is raised when .reset() is used
    fac.reset()
    fac.push({"scale_factor": 1.0}, 2.0)
    fac.push({"scale_factor": 2.0}, 1.0)
    assert np.isclose(3.0, fac.reduce())


def test_full_output_keyword():
    """Tests the full_output keyword in extrapolate method."""
    zne_limit = LinearFactory.extrapolate([1, 2], [1, 2])
    assert np.isclose(zne_limit, 0.0)
    (
        zne_limit,
        zne_std,
        opt_params,
        params_cov,
        zne_curve,
    ) = LinearFactory.extrapolate([1, 2], [1, 2], full_output=True)

    assert len(opt_params) == 2
    assert np.isclose(zne_limit, 0.0)
    assert np.isclose(0.0, opt_params[1])
    assert np.isclose(1.0, opt_params[0])
    assert zne_std is None
    assert params_cov is None
    assert np.isclose(zne_curve(0), 0.0)
    assert np.isclose(zne_curve(2), 2.0)


def test_full_output_keyword_cov_std():
    """Tests the full_output keyword in extrapolate method."""
    zne_limit = PolyFactory.extrapolate([1, 2, 3], [1, 4, 9], order=2)
    assert np.isclose(zne_limit, 0.0)
    (
        zne_limit,
        zne_std,
        opt_params,
        params_cov,
        zne_curve,
    ) = PolyFactory.extrapolate(
        [1, 2, 3], [1, 4, 9], order=2, full_output=True
    )

    assert len(opt_params) == 3
    assert np.isclose(zne_limit, 0.0)
    assert np.isclose(0.0, opt_params[1])
    assert np.isclose(1.0, opt_params[0])
    assert params_cov is None
    assert zne_std is None
    assert np.isclose(zne_curve(0), 0.0)
    assert np.isclose(zne_curve(2), 4.0)
    assert np.isclose(zne_curve(3), 9.0)


def test_params_cov_and_zne_std():
    """Tests the variance of the parametes and of the zne are produced."""
    x_values = [0, 0, 1]
    y_values = [-1, 1, 0]
    zne_limit = PolyFactory.extrapolate(x_values, y_values, order=1)
    assert np.isclose(zne_limit, 0.0, atol=1.0e-4)
    (
        zne_limit,
        zne_std,
        opt_params,
        params_cov,
        zne_curve,
    ) = PolyFactory.extrapolate(x_values, y_values, order=1, full_output=True)
    assert len(opt_params) == 2
    assert np.isclose(zne_limit, 0.0)
    assert np.isclose(0.0, opt_params[1])
    assert np.isclose(0.0, opt_params[0])
    assert np.allclose(params_cov, [[3.0, -1.0], [-1.0, 1.0]])
    assert np.isclose(zne_std, 1.0)
    assert np.isclose(zne_curve(0), 0.0)
    assert np.isclose(zne_curve(0.5), 0.0)


@mark.parametrize("factory", [LinearFactory, RichardsonFactory])
def test_execute_with_zne_fit_fail(factory):
    """Tests errors are raised when asking for fitting parameters that can't
    be calculated.
    """
    with raises(ValueError, match="Data is either ill-defined or not enough"):
        factory([1.0, 2.0]).get_zero_noise_limit_error()
    with raises(ValueError, match="Data is either ill-defined or not enough"):
        factory([1.0, 2.0]).get_optimal_parameters()
    with raises(ValueError, match="Data is either ill-defined or not enough"):
        factory([1.0, 2.0]).get_parameters_covariance()
    with raises(ValueError, match="Data is either ill-defined or not enough"):
        factory([1.0, 2.0]).get_zero_noise_limit()
    with raises(ValueError, match="Data is either ill-defined or not enough"):
        factory([1.0, 2.0]).get_extrapolation_curve()


def test_get_methods_of_factories():
    """Tests the get methods of a factory"""
    x_values = [0, 0, 1]
    y_values = [-1, 1, 0]
    fac = LinearFactory(x_values)
    fac._instack = [
        {"scale_factor": 0},
        {"scale_factor": 0},
        {"scale_factor": 1},
    ]
    fac._outstack = y_values
    zne_reduce = fac.reduce()

    assert np.allclose(fac.get_expectation_values(), y_values)
    assert np.allclose(fac.get_extrapolation_curve()(0.0), zne_reduce)
    assert np.allclose(fac.get_optimal_parameters(), [0.0, 0.0])
    assert np.allclose(
        fac.get_parameters_covariance(), [[3.0, -1.0], [-1.0, 1.0]]
    )
    assert np.allclose(fac.get_scale_factors(), x_values)
    assert np.allclose(fac.get_zero_noise_limit(), zne_reduce)
    assert np.allclose(fac.get_zero_noise_limit_error(), 1.0)<|MERGE_RESOLUTION|>--- conflicted
+++ resolved
@@ -16,11 +16,7 @@
 """Tests for zero-noise inference and extrapolation methods (factories) with
 classically generated data.
 """
-<<<<<<< HEAD
-from copy import copy
-=======
 from copy import copy, deepcopy
->>>>>>> cdca1696
 from typing import Callable, List
 from pytest import mark, raises, warns
 
@@ -286,13 +282,6 @@
         def executor(circuit):
             return 1.0
 
-<<<<<<< HEAD
-    fac.run(
-        cirq.Circuit(),
-        executor,
-        scale_noise=lambda circ, _: circ,
-    )
-=======
     fac.run(cirq.Circuit(), executor, scale_noise=lambda circ, _: circ)
 
     assert isinstance(fac.get_expectation_values(), np.ndarray)
@@ -333,7 +322,6 @@
 
     fac.run(cirq.Circuit(), executor, scale_noise=lambda circ, _: circ)
 
->>>>>>> cdca1696
     assert isinstance(fac.get_expectation_values(), np.ndarray)
     assert np.allclose(
         fac.get_expectation_values(), np.ones_like(scale_factors)
@@ -345,11 +333,7 @@
     """Test of the Richardson's extrapolator."""
     seeded_f = apply_seed_to_func(test_f, SEED)
     fac = RichardsonFactory(scale_factors=X_VALS)
-<<<<<<< HEAD
-    assert fac.opt_params == []
-=======
     assert not fac._opt_params
->>>>>>> cdca1696
     fac.run_classical(seeded_f)
     zne_value = fac.reduce()
     assert np.isclose(zne_value, seeded_f(0, err=0), atol=CLOSE_TOL)
@@ -361,11 +345,7 @@
     """Tests extrapolation with a LinearFactory."""
     seeded_f = apply_seed_to_func(f_lin, SEED)
     fac = LinearFactory(X_VALS)
-<<<<<<< HEAD
-    assert fac.opt_params == []
-=======
     assert not fac._opt_params
->>>>>>> cdca1696
     fac.run_classical(seeded_f)
     assert np.isclose(fac.reduce(), seeded_f(0, err=0), atol=CLOSE_TOL)
     assert np.allclose(fac._opt_params, [B, A], atol=CLOSE_TOL)
@@ -395,11 +375,7 @@
     method.
     """
     fac = PolyFactory(scale_factors=np.linspace(1, 10, 10), order=order)
-<<<<<<< HEAD
-    assert fac.opt_params == []
-=======
     assert not fac._opt_params
->>>>>>> cdca1696
     fac.run_classical(apply_seed_to_func(f_non_lin, seed=SEED))
     zne_value = fac.reduce()
     assert len(fac._opt_params) == order + 1
@@ -413,15 +389,9 @@
 ):
     """Test of exponential extrapolator."""
     seeded_f = apply_seed_to_func(test_f, SEED)
-<<<<<<< HEAD
-    fac = ExpFactory(X_VALS, asymptote=A, avoid_log=True)
-    fac.run_classical(seeded_f)
-    assert len(fac.opt_params) == 0
-=======
     fac = ExpFactory(X_VALS, asymptote=A, avoid_log=avoid_log)
     fac.run_classical(seeded_f)
     assert not fac._opt_params
->>>>>>> cdca1696
     assert np.isclose(fac.reduce(), seeded_f(0, err=0), atol=CLOSE_TOL)
 
     # There are three parameters to fit in the exponential ansatz
@@ -439,11 +409,7 @@
     seeded_f = apply_seed_to_func(test_f, SEED)
     fac = ExpFactory(X_VALS, asymptote=None)
     fac.run_classical(seeded_f)
-<<<<<<< HEAD
-    assert len(fac.opt_params) == 0
-=======
     assert not fac._opt_params
->>>>>>> cdca1696
     assert np.isclose(fac.reduce(), seeded_f(0, err=0), atol=CLOSE_TOL)
 
     # There are three parameters to fit in the exponential ansatz
@@ -465,11 +431,7 @@
     seeded_f = apply_seed_to_func(test_f, SEED)
     fac = PolyExpFactory(X_VALS, order=2, asymptote=A, avoid_log=avoid_log)
     fac.run_classical(seeded_f)
-<<<<<<< HEAD
-    assert len(fac.opt_params) == 0
-=======
     assert not fac._opt_params
->>>>>>> cdca1696
     assert np.isclose(fac.reduce(), seeded_f(0, err=0), atol=POLYEXP_TOL)
 
     # There are four parameters to fit for the PolyExpFactory of order 1
@@ -505,11 +467,7 @@
     # fac.run_classical with an AdaExpFactory sets the optimal parameters as
     # well. Hence we check that the opt_params are empty before
     # AdaExpFactory.run_classical is called.
-<<<<<<< HEAD
-    assert len(fac.opt_params) == 0
-=======
     assert not fac._opt_params
->>>>>>> cdca1696
     fac.run_classical(seeded_f)
     assert np.isclose(fac.reduce(), seeded_f(0, err=0), atol=CLOSE_TOL)
 
@@ -643,8 +601,6 @@
         fac.extrapolate([1, 1, 1, 1], [1.0, 1.0, 1.0, 1.0])
 
 
-<<<<<<< HEAD
-=======
 def test_adaptive_factory_max_iteration_warnings():
     """Test that the correct warning is raised beyond the iteration limit."""
     fac = AdaExpFactory(steps=10)
@@ -671,7 +627,6 @@
     assert copied_fac != fac
 
 
->>>>>>> cdca1696
 @mark.parametrize("factory", (LinearFactory, RichardsonFactory, PolyFactory))
 def test_equal(factory):
     for run_classical in (True, False):
@@ -681,11 +636,7 @@
             )
         else:
             fac = factory(scale_factors=[1, 2, 3], shot_list=[1, 2, 3])
-<<<<<<< HEAD
-        if iterate:
-=======
         if run_classical:
->>>>>>> cdca1696
             fac.run_classical(
                 scale_factor_to_expectation_value=lambda x, shots: np.exp(x)
                 + 0.5
